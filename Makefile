--- conflicted
+++ resolved
@@ -9,14 +9,6 @@
 	@echo "See: https://www.notion.so/Setting-up-a-dev-environment-83a1ca32de034f94bd7fee0ddb46fed8"
 	@echo ""
 	@echo "Targets:"
-<<<<<<< HEAD
-	@echo "  install    Install the development environment"
-	@echo "  test       Run pytests"
-	@echo "  notebook   Run notebooks (updates output cells in place)"
-	@echo "  %.ipynb  Run the notebook/notebooks (updates output cells in place)"
-	@echo "  typecheck  Run type checks"
-	@echo "  clean      Clean up re-generatable files, as well as temp files"
-=======
 	@echo "  install       Install the development environment"
 	@echo "  test          Run pytest"
 	@echo "  lint          Run linting tools against changed files"
@@ -25,10 +17,12 @@
 	@echo "  release       Create a pypi release and post to github"
 	@echo "  release-docs  Build and deploy API documentation"
 	@echo "  clean         Remove generated files and temp files"
->>>>>>> b832886a
+	@echo "  *.ipynb       Run the notebook/notebooks (updates output cells in place)"
 
-.PHONY: install
-install: check-conda .make-install
+poetry.lock: pyproject.toml
+	@echo "Updating poetry.lock ..."
+	@poetry lock --no-update
+	@touch poetry.lock
 
 .PHONY: check-conda
 check-conda:
@@ -42,13 +36,7 @@
 
 YOLOX_OK := $(shell python -c "import sys; sys.stdout.write(str(sys.version_info[1] <= 10))")
 
-<<<<<<< HEAD
-# use a file to track whether the install has been run
-# avoid re-running the install if install has been done and deps
-# haven't changed
-=======
 # Use the placeholder `.make-install` to track whether the installation is up-to-date
->>>>>>> b832886a
 .make-install: poetry.lock
 	@echo "Installing poetry ..."
 	@python -m pip install --upgrade pip
@@ -56,10 +44,6 @@
 	@poetry self add "poetry-dynamic-versioning[plugin]"
 	@echo "Installing dependencies from poetry ..."
 	@poetry install --with dev
-<<<<<<< HEAD
-# YOLOX cannot be installed via poetry, sadly
-	@poetry run python -m pip install git+https://github.com/Megvii-BaseDetection/YOLOX@ac58e0a
-=======
 ifeq ($(YOLOX_OK), True)
 	# YOLOX only works on python <= 3.10 and cannot be installed via poetry
 	@echo "Installing YOLOX ..."
@@ -67,10 +51,12 @@
 else
 	@echo "Python version is >= 3.11; skipping YOLOX installation."
 endif
->>>>>>> b832886a
 	@echo "Installing Jupyter kernel ..."
 	@python -m ipykernel install --user --name=$(KERNEL_NAME)
 	@touch .make-install
+
+.PHONY: install
+install: check-conda .make-install
 
 .PHONY: test
 test: install
@@ -86,22 +72,17 @@
 	@scripts/format-changed-files.sh
 
 %.ipynb: install
-	@echo "Running notebook $@..."
-	@poetry run pytest --overwrite --nbmake --nbmake-kernel=$(KERNEL_NAME) $@
+	@echo "Running and over-writing notebook $@ ..."
+	@pytest --overwrite --nbmake --nbmake-kernel=$(KERNEL_NAME) $@
 
 .PHONY: notebooks
 notebooks: install
-<<<<<<< HEAD
-	@echo "Running notebooks and overwriting outputs..."
-	@poetry run pytest --overwrite --nbmake --nbmake-kernel=$(KERNEL_NAME) docs/release/**/*.ipynb
-=======
-	@echo "Running notebooks and overwriting outputs ..."
-	@pytest --overwrite --nbmake --nbmake-kernel=$(KERNEL_NAME) docs/release/tutorials/*.ipynb
+	@echo "Running and over-writing all release notebooks ..."
+	@pytest --overwrite --nbmake --nbmake-kernel=$(KERNEL_NAME) docs/release/**/*.ipynb
 
 .PHONY: release
 release: install
 	@scripts/release.sh
->>>>>>> b832886a
 
 .PHONY: release-docs
 release-docs: install
@@ -112,18 +93,4 @@
 	@rm -f *.mp4 docs/source/tutorials/*.mp4 || true
 	@rm -f .make-install || true
 	@rm -rf site || true
-<<<<<<< HEAD
-	@rm -rf target || true
-
-.PHONY: build-docs
-build-docs: install
-	@echo "Building docs..."
-	@poetry run mkdocs build
-
-.PHONY: deploy-docs
-deploy-docs: install
-	@echo "Builds and publishes docs to origin/gh-pages"
-	@poetry run mkdocs gh-deploy --force
-=======
-	@rm -rf target || true
->>>>>>> b832886a
+	@rm -rf target || true
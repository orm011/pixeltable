--- conflicted
+++ resolved
@@ -885,7 +885,6 @@
     def validate_media(self, val: Any) -> None:
         assert isinstance(val, str)
         from pixeltable.utils.documents import get_document_handle
-<<<<<<< HEAD
         try:
             dh = get_document_handle(val)
             if dh is None:
@@ -907,14 +906,4 @@
     list: JsonType(),
     dict: JsonType(),
     PIL.Image.Image: ImageType()
-}
-=======
-        with open(val, 'r', encoding='utf8') as fh:
-            try:
-                s = fh.read()
-                dh = get_document_handle(s)
-                if dh is None:
-                    raise excs.Error(f'Not a recognized document format: {val}')
-            except Exception as e:
-                raise excs.Error(f'Not a recognized document format: {val}') from None
->>>>>>> a384214c
+}
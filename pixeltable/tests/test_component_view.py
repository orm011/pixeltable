from typing import Dict, Any, List, Tuple

import PIL
import numpy as np
import pandas as pd
import pytest

<<<<<<< HEAD
import pixeltable as pt
from pixeltable import exceptions as exc

from pixeltable.iterators import ComponentIterator
from pixeltable.type_system import IntType, VideoType, JsonType
from pixeltable.tests.utils import assert_resultset_eq, get_test_video_files
from pixeltable.iterators.video import FrameIterator
=======
import pixeltable as pxt
from pixeltable import exceptions as excs
from pixeltable.iterators import ComponentIterator
from pixeltable.iterators.video import FrameIterator
from pixeltable.tests.utils import assert_resultset_eq, get_video_files
from pixeltable.type_system import IntType, VideoType, JsonType
>>>>>>> 43b0cadb


class ConstantImgIterator(ComponentIterator):
    """Component iterator that generates a fixed number of all-black 1280x720 images."""
    def __init__(self, video: str, num_frames: int = 10):
        self.img = PIL.Image.new('RGB', (1280, 720))
        self.next_frame_idx = 0
        self.num_frames = num_frames
        self.pos_msec = 0.0
        self.pos_frame = 0.0

    @classmethod
    def input_schema(cls) -> Dict[str, pxt.ColumnType]:
        return {
            'video': VideoType(nullable=False),
            'fps': pxt.FloatType()
        }

    @classmethod
    def output_schema(cls, *args: Any, **kwargs: Any) -> Tuple[Dict[str, pxt.ColumnType], List[str]]:
        return {
            'frame_idx': IntType(),
            'pos_msec': pxt.FloatType(),
            'pos_frame': pxt.FloatType(),
            'frame': pxt.ImageType(),
        }, ['frame']

    def __next__(self) -> Dict[str, Any]:
        while True:
            if self.next_frame_idx == self.num_frames:
                raise StopIteration
            result = {
                'frame_idx': self.next_frame_idx,
                'pos_msec': self.pos_msec,
                'pos_frame': self.pos_frame,
                'frame': self.img,
            }
            self.next_frame_idx += 1
            return result

    def close(self) -> None:
        pass

    def set_pos(self, pos: int) -> None:
        if pos == self.next_frame_idx:
            return
        self.next_frame_idx = pos

class TestComponentView:
    def test_basic(self, test_client: pxt.Client) -> None:
        cl = test_client
        # create video table
        schema = {'video': VideoType(), 'angle': IntType(), 'other_angle': IntType()}
        video_t = cl.create_table('video_tbl', schema)
        video_filepaths = get_test_video_files()

        # cannot add 'pos' column
        with pytest.raises(excs.Error) as excinfo:
            video_t.add_column(pos=IntType())
        assert 'reserved' in str(excinfo.value)

        # parameter missing
        with pytest.raises(excs.Error) as excinfo:
            args = {'fps': 1}
            _ = cl.create_view('test_view', video_t, iterator_class=FrameIterator, iterator_args=args)
        assert 'missing a required argument' in str(excinfo.value)

        # bad parameter type
        with pytest.raises(excs.Error) as excinfo:
            args = {'video': video_t.video, 'fps': '1'}
            _ = cl.create_view('test_view', video_t, iterator_class=FrameIterator, iterator_args=args)
        assert 'expected float' in str(excinfo.value)

        # bad parameter type
        with pytest.raises(excs.Error) as excinfo:
            args = {'video': 1, 'fps': 1}
            _ = cl.create_view('test_view', video_t, iterator_class=FrameIterator, iterator_args=args)
        assert 'expected file path' in str(excinfo.value)

        # create frame view
        args = {'video': video_t.video, 'fps': 1}
        view_t = cl.create_view('test_view', video_t, iterator_class=FrameIterator, iterator_args=args)
        # computed column that references a column from the base
        view_t.add_column(angle2=view_t.angle + 1)
        # computed column that references an unstored and a stored computed view column
        view_t.add_column(v1=view_t.frame.rotate(view_t.angle2), stored=True)
        # computed column that references a stored computed column from the view
        view_t.add_column(v2=view_t.frame_idx - 1)
        # computed column that references an unstored view column and a column from the base; the stored value
        # cannot be materialized in SQL directly
        view_t.add_column(v3=view_t.frame.rotate(video_t.other_angle), stored=True)

        # and load data
        rows = [{'video': p, 'angle': 30, 'other_angle': -30} for p in video_filepaths]
        status = video_t.insert(rows)
        assert status.num_excs == 0
        # pos and frame_idx are identical
        res = view_t.select(view_t.pos, view_t.frame_idx).collect().to_pandas()
        assert np.all(res['pos'] == res['frame_idx'])

        video_url = video_t.select(video_t.video.fileurl).show(0)[0, 0]
        result = view_t.where(view_t.video == video_url).select(view_t.frame, view_t.frame_idx) \
            .collect()
        result = view_t.where(view_t.video == video_url).select(view_t.frame_idx).order_by(view_t.frame_idx) \
            .collect().to_pandas()
        assert len(result) > 0
        assert np.all(result['frame_idx'] == pd.Series(range(len(result))))

    def test_add_column(self, test_client: pxt.Client) -> None:
        cl = test_client
        # create video table
        video_t = cl.create_table('video_tbl', {'video': VideoType()})
        video_filepaths = get_test_video_files()
        # create frame view
        args = {'video': video_t.video, 'fps': 1}
        view_t = cl.create_view('test_view', video_t, iterator_class=FrameIterator, iterator_args=args)

        rows = [{'video': p} for p in video_filepaths]
        video_t.insert(rows)
        # adding a non-computed column backfills it with nulls
        view_t.add_column(annotation=JsonType(nullable=True))
        assert view_t.count() == view_t.where(view_t.annotation == None).count()
        # adding more data via the base table sets the column values to null
        video_t.insert(rows)
        _ = view_t.where(view_t.annotation == None).count()
        assert view_t.count() == view_t.where(view_t.annotation == None).count()

        with pytest.raises(excs.Error) as excinfo:
            view_t.add_column(annotation=JsonType(nullable=False))
        assert 'must be nullable' in str(excinfo.value)

    def test_update(self, test_client: pxt.Client) -> None:
        cl = test_client
        # create video table
        video_t = cl.create_table('video_tbl', {'video': VideoType()})
        # create frame view with manually updated column
        args = {'video': video_t.video, 'fps': 1}
        view_t = cl.create_view(
            'test_view', video_t, schema={'annotation': JsonType(nullable=True)},
            iterator_class=FrameIterator, iterator_args=args)

        video_filepaths = get_test_video_files()
        rows = [{'video': p} for p in video_filepaths]
        status = video_t.insert(rows)
        assert status.num_excs == 0
        import urllib
        video_url = urllib.parse.urljoin('file:', urllib.request.pathname2url(video_filepaths[0]))
        status = view_t.update({'annotation': {'a': 1}}, where=view_t.video == video_url)
        c1 = view_t.where(view_t.annotation != None).count()
        c2 = view_t.where(view_t.video == video_url).count()
        assert c1 == c2

        with pytest.raises(excs.Error) as excinfo:
            _ = cl.create_view(
                'bad_view', video_t, schema={'annotation': JsonType(nullable=False)},
                iterator_class=FrameIterator, iterator_args=args)
        assert 'must be nullable' in str(excinfo.value)

    # break up the snapshot tests for better (future) parallelization
    def test_snapshot1(self, test_client: pxt.Client) -> None:
        has_column = False
        has_filter  = False
        for reload_md in [False, True]:
            cl = pxt.Client(reload=True)
            self.run_snapshot_test(cl, has_column=has_column, has_filter=has_filter, reload_md=reload_md)

    def test_snapshot2(self, test_client: pxt.Client) -> None:
        has_column = True
        has_filter  = False
        for reload_md in [False, True]:
            cl = pxt.Client(reload=True)
            self.run_snapshot_test(cl, has_column=has_column, has_filter=has_filter, reload_md=reload_md)

    def test_snapshot3(self, test_client: pxt.Client) -> None:
        has_column = False
        has_filter  = True
        for reload_md in [False, True]:
            cl = pxt.Client(reload=True)
            self.run_snapshot_test(cl, has_column=has_column, has_filter=has_filter, reload_md=reload_md)

    def test_snapshot4(self, test_client: pxt.Client) -> None:
        has_column = True
        has_filter  = True
        for reload_md in [False, True]:
            cl = pxt.Client(reload=True)
            self.run_snapshot_test(cl, has_column=has_column, has_filter=has_filter, reload_md=reload_md)

    def run_snapshot_test(self, cl: pxt.Client, has_column: bool, has_filter: bool, reload_md: bool) -> None:
        base_path = 'video_tbl'
        view_path = 'test_view'
        snap_path = 'test_snap'

        # create video table
        video_t = cl.create_table(base_path, {'video': VideoType(), 'margin': IntType()})
        video_filepaths = get_test_video_files()
        rows = [{'video': path, 'margin': i * 10} for i, path in enumerate(video_filepaths)]
        status = video_t.insert(rows)
        assert status.num_rows == len(rows)
        assert status.num_excs == 0

        # create frame view with a computed column
        args = {'video': video_t.video}
        view_t = cl.create_view(
            view_path, video_t, iterator_class=ConstantImgIterator, iterator_args=args, is_snapshot=False)
        view_t.add_column(
            cropped=view_t.frame.crop([view_t.margin, view_t.margin, view_t.frame.width, view_t.frame.height]),
            stored=True)
        snap_col_expr = [view_t.cropped.width * view_t.cropped.height] if has_column else []
        view_query = \
            view_t.select(
                    view_t.margin, view_t.frame.width, view_t.frame.height, view_t.cropped.width,
                    view_t.cropped.height, *snap_col_expr)\
                .order_by(view_t.video, view_t.pos)
        if has_filter:
            view_query = view_query.where(view_t.frame_idx < 10)
        orig_resultset = view_query.collect()

        # create snapshot of view
        filter = view_t.frame_idx < 10 if has_filter else None
        schema = {'c1': view_t.cropped.width * view_t.cropped.height} if has_column else {}
        snap_t = cl.create_view(snap_path, view_t, schema=schema, filter=filter, is_snapshot=True)
        snap_cols = [snap_t.c1] if has_column else []
        snap_query = \
            snap_t.select(
                    snap_t.margin, snap_t.frame.width, snap_t.frame.height, snap_t.cropped.width,
                    snap_t.cropped.height, *snap_cols)\
                .order_by(snap_t.video, snap_t.pos)
        assert_resultset_eq(snap_query.collect(), orig_resultset)

        if reload_md:
            cl = pxt.Client(reload=True)
            video_t = cl.get_table(base_path)
            snap_t = cl.get_table(snap_path)
            snap_cols = [snap_t.c1] if has_column else []
            snap_query = \
                snap_t.select(
                        snap_t.margin, snap_t.frame.width, snap_t.frame.height, snap_t.cropped.width,
                        snap_t.cropped.height, *snap_cols) \
                    .order_by(snap_t.video, snap_t.pos)

        # snapshot is unaffected by base insert()
        status = video_t.insert(rows)
        assert status.num_excs == 0
        assert_resultset_eq(snap_query.collect(), orig_resultset)

        # snapshot is unaffected by base update()
        status = video_t.update({'margin': video_t.margin + 1})
        assert status.num_excs == 0
        assert_resultset_eq(snap_query.collect(), orig_resultset)

        # snapshot is unaffected by base delete()
        status = video_t.delete()
        assert status.num_excs == 0
        assert_resultset_eq(snap_query.collect(), orig_resultset)

        cl.drop_table(snap_path)
        cl.drop_table(view_path)
        cl.drop_table(base_path)

    def test_chained_views(self, test_client: pxt.Client) -> None:
        """Component view followed by a standard view"""
        cl = test_client
        # create video table
        schema = {'video': VideoType(), 'int1': IntType(), 'int2': IntType()}
        video_t = cl.create_table('video_tbl', schema)
        video_filepaths = get_test_video_files()

        # create first view
        args = {'video': video_t.video}
        v1 = cl.create_view('test_view', video_t, iterator_class=ConstantImgIterator, iterator_args=args)
        # computed column that references stored base column
        v1.add_column(int3=v1.int1 + 1)
        # stored computed column that references an unstored and a stored computed view column
        v1.add_column(img1=v1.frame.crop([v1.int3, v1.int3, v1.frame.width, v1.frame.height]), stored=True)
        # computed column that references a stored computed view column
        v1.add_column(int4=v1.frame_idx + 1)
        # unstored computed column that references an unstored and a stored computed view column
        v1.add_column(img2=v1.frame.crop([v1.int4, v1.int4, v1.frame.width, v1.frame.height]), stored=False)

        # create second view
        v2 = cl.create_view('chained_view', v1)
        # computed column that references stored video_t column
        v2.add_column(int5=v2.int1 + 1)
        v2.add_column(int6=v2.int2 + 1)
        # stored computed column that references a stored base column and a stored computed view column;
        # indirectly references int1
        v2.add_column(img3=v2.img1.crop([v2.int5, v2.int5, v2.img1.width, v2.img1.height]), stored=True)
        # stored computed column that references an unstored base column and a manually updated column from video_t;
        # indirectly references int2
        v2.add_column(img4=v2.img2.crop([v2.int6, v2.int6, v2.img2.width, v2.img2.height]), stored=True)
        # comuted column that indirectly references int1 and int2
        v2.add_column(int7=v2.img3.width + v2.img4.width)

        def check_view():
            assert_resultset_eq(
                v1.select(v1.int3).order_by(v1.video, v1.pos).collect(),
                v1.select(v1.int1 + 1).order_by(v1.video, v1.pos).collect())
            assert_resultset_eq(
                v1.select(v1.int4).order_by(v1.video, v1.pos).collect(),
                v1.select(v1.frame_idx + 1).order_by(v1.video, v1.pos).collect())
            assert_resultset_eq(
                v1\
                    .select(v1.video, v1.img1.width, v1.img1.height)\
                    .order_by(v1.video, v1.pos).collect(),
                v1\
                    .select(v1.video, v1.frame.width - v1.int1 - 1, v1.frame.height - v1.int1 - 1)\
                    .order_by(v1.video, v1.pos).collect())
            assert_resultset_eq(
                v2.select(v2.int5).order_by(v2.video, v2.pos).collect(),
                v2.select(v2.int1 + 1).order_by(v2.video, v2.pos).collect())
            assert_resultset_eq(
                v2.select(v2.int6).order_by(v2.video, v2.pos).collect(),
                v2.select(v2.int2 + 1).order_by(v2.video, v2.pos).collect())
            assert_resultset_eq(
                v2 \
                    .select(v2.video, v2.img3.width, v2.img3.height) \
                    .order_by(v2.video, v2.pos).collect(),
                v2 \
                    .select(v2.video, v2.frame.width - v2.int1 * 2 - 2, v2.frame.height - v2.int1 * 2 - 2) \
                    .order_by(v2.video, v2.pos).collect())
            assert_resultset_eq(
                v2 \
                    .select(v2.video, v2.img4.width, v2.img4.height) \
                    .order_by(v2.video, v2.pos).collect(),
                v2 \
                    .select(
                        v2.video, v2.frame.width - v2.frame_idx - v2.int2 - 2,
                        v2.frame.height - v2.frame_idx - v2.int2 - 2) \
                    .order_by(v2.video, v2.pos).collect())
            assert_resultset_eq(
                v2.select(v2.int7).order_by(v2.video, v2.pos).collect(),
                v2.select(v2.img3.width + v2.img4.width).order_by(v2.video, v2.pos).collect())
            assert_resultset_eq(
                v2.select(v2.int7).order_by(v2.video, v2.pos).collect(),
                v2.select(v2.frame.width - v2.int1 * 2 - 2 + v2.frame.width - v2.frame_idx - v2.int2 - 2)\
                    .order_by(v2.video, v2.pos).collect())

        # load data
        rows = [{'video': p, 'int1': i, 'int2': len(video_filepaths) - i} for i, p in enumerate(video_filepaths)]
        status = video_t.insert(rows)
        assert status.num_rows == video_t.count() + v1.count() + v2.count()
        check_view()

        # update int1: propagates to int3, img1, int5, img3, int7
        # TODO: how to test that img4 doesn't get recomputed as part of the computation of int7?
        # need to collect more runtime stats (eg, called functions)
        import urllib
        video_url = urllib.parse.urljoin('file:', urllib.request.pathname2url(video_filepaths[0]))
        status = video_t.update({'int1': video_t.int1 + 1}, where=video_t.video == video_url)
        assert status.num_rows == 1 + v1.where(v1.video == video_url).count() + v2.where(v2.video == video_url).count()
        assert sorted('int1 int3 img1 int5 img3 int7'.split()) == sorted([str.split('.')[1] for str in status.updated_cols])
        check_view()

        # update int2: propagates to img4, int6, int7
        status = video_t.update({'int2': video_t.int2 + 1}, where=video_t.video == video_url)
        assert status.num_rows == 1 + v2.where(v2.video == video_url).count()
        assert sorted('int2 img4 int6 int7'.split()) == sorted([str.split('.')[1] for str in status.updated_cols])
        check_view()<|MERGE_RESOLUTION|>--- conflicted
+++ resolved
@@ -5,23 +5,12 @@
 import pandas as pd
 import pytest
 
-<<<<<<< HEAD
-import pixeltable as pt
-from pixeltable import exceptions as exc
-
-from pixeltable.iterators import ComponentIterator
-from pixeltable.type_system import IntType, VideoType, JsonType
-from pixeltable.tests.utils import assert_resultset_eq, get_test_video_files
-from pixeltable.iterators.video import FrameIterator
-=======
 import pixeltable as pxt
 from pixeltable import exceptions as excs
 from pixeltable.iterators import ComponentIterator
 from pixeltable.iterators.video import FrameIterator
-from pixeltable.tests.utils import assert_resultset_eq, get_video_files
+from pixeltable.tests.utils import assert_resultset_eq, get_test_video_files
 from pixeltable.type_system import IntType, VideoType, JsonType
->>>>>>> 43b0cadb
-
 
 class ConstantImgIterator(ComponentIterator):
     """Component iterator that generates a fixed number of all-black 1280x720 images."""
